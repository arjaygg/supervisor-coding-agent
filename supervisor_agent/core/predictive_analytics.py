--- conflicted
+++ resolved
@@ -208,22 +208,13 @@
 
         # Workflow complexity features
         features["task_count"] = workflow_data.get("task_count", 0.0)
-<<<<<<< HEAD
-
-=======
-        
->>>>>>> 61c04dcd
+
         # Handle dependency count - can be provided directly or as a list
         dependencies = workflow_data.get("dependencies", [])
         if isinstance(dependencies, list):
             features["dependency_count"] = float(len(dependencies))
         else:
             features["dependency_count"] = workflow_data.get("dependency_count", 0.0)
-<<<<<<< HEAD
-
-=======
-            
->>>>>>> 61c04dcd
         features["parallel_stages"] = workflow_data.get("parallel_stages", 0.0)
         features["execution_time"] = workflow_data.get("execution_time", 0.0)
 
@@ -293,11 +284,6 @@
             probability = min(base_probability * 1.1, 0.95)
         else:
             probability = min(base_probability, 0.95)
-<<<<<<< HEAD
-
-=======
-            
->>>>>>> 61c04dcd
         return RiskAssessment(
             risk_level=risk_level,
             probability=probability,
@@ -379,11 +365,6 @@
             probability = min(base_probability * 1.1, 0.9)
         else:
             probability = min(base_probability, 0.9)
-<<<<<<< HEAD
-
-=======
-            
->>>>>>> 61c04dcd
         return RiskAssessment(
             risk_level=risk_level,
             probability=probability,
@@ -457,11 +438,6 @@
             probability = min(base_probability * 1.15, 0.8)
         else:
             probability = min(base_probability, 0.8)
-<<<<<<< HEAD
-
-=======
-            
->>>>>>> 61c04dcd
         return RiskAssessment(
             risk_level=risk_level,
             probability=probability,
@@ -541,11 +517,6 @@
             probability = min(base_probability * 1.15, 0.85)
         else:
             probability = min(base_probability, 0.85)
-<<<<<<< HEAD
-
-=======
-            
->>>>>>> 61c04dcd
         return RiskAssessment(
             risk_level=risk_level,
             probability=probability,
