--- conflicted
+++ resolved
@@ -18,11 +18,6 @@
     dependencies: List[str] = field(default_factory=list)
     parallelizable: bool = True
     split_id: Optional[str] = None
-<<<<<<< HEAD
-
-=======
-    
->>>>>>> 61c04dcd
     def __post_init__(self):
         # Set split_id to task_id if not provided
         if self.split_id is None:
@@ -52,11 +47,7 @@
 
 class SplittingStrategy(Enum):
     NO_SPLIT = "no_split"
-<<<<<<< HEAD
     LINEAR_SPLIT = "linear_split"
-=======
-    LINEAR_SPLIT = "linear_split" 
->>>>>>> 61c04dcd
     PARALLEL_SPLIT = "parallel_split"
     HIERARCHICAL_SPLIT = "hierarchical_split"
     DEFAULT = "default"
