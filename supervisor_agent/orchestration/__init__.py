"""
AI Swarm Orchestration Module

This module provides advanced orchestration capabilities for multi-provider
AI agent coordination, intelligent task distribution, and resource management.
"""

from .agent_specialization_engine import (
    AgentSpecializationEngine,
    AgentSpecialty,
    SpecializationCapability,
    SpecializationScore,
    create_agent_specialization_engine,
)
from .multi_provider_coordinator import (
    CoordinationResult,
    MultiProviderCoordinator,
    ProviderOrchestrationStrategy,
<<<<<<< HEAD
=======
    CoordinationResult,
>>>>>>> 380fd976
    create_multi_provider_coordinator,
)
from .task_distribution_engine import (
    DistributionResult,
    DistributionStrategy,
    TaskDistributionEngine,
    TaskSplit,
<<<<<<< HEAD
=======
    DistributionResult,
>>>>>>> 380fd976
    create_task_distribution_engine,
)

__all__ = [
    "AgentSpecializationEngine",
    "AgentSpecialty",
    "SpecializationCapability",
    "SpecializationScore",
    "create_agent_specialization_engine",
    "MultiProviderCoordinator",
    "ProviderOrchestrationStrategy",
    "CoordinationResult",
    "create_multi_provider_coordinator",
    "TaskDistributionEngine",
    "DistributionStrategy",
    "TaskSplit",
    "DistributionResult",
    "create_task_distribution_engine",
]<|MERGE_RESOLUTION|>--- conflicted
+++ resolved
@@ -13,25 +13,27 @@
     create_agent_specialization_engine,
 )
 from .multi_provider_coordinator import (
+    HEAD,
     CoordinationResult,
     MultiProviderCoordinator,
     ProviderOrchestrationStrategy,
-<<<<<<< HEAD
-=======
-    CoordinationResult,
->>>>>>> 380fd976
+    <<<<<<<,
+    =======,
+    >>>>>>>,
     create_multi_provider_coordinator,
+    feature/automated-pr-workflow,
 )
 from .task_distribution_engine import (
+    HEAD,
     DistributionResult,
     DistributionStrategy,
     TaskDistributionEngine,
     TaskSplit,
-<<<<<<< HEAD
-=======
-    DistributionResult,
->>>>>>> 380fd976
+    <<<<<<<,
+    =======,
+    >>>>>>>,
     create_task_distribution_engine,
+    feature/automated-pr-workflow,
 )
 
 __all__ = [
