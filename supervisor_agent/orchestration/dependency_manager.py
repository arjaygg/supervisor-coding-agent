--- conflicted
+++ resolved
@@ -102,34 +102,18 @@
         # Handle both Task objects (with id) and TaskSplit objects (with task_id)
         nodes = []
         for task in tasks:
-<<<<<<< HEAD
             if hasattr(task, "id"):
                 nodes.append(task.id)
             elif hasattr(task, "task_id"):
                 nodes.append(task.task_id)
             else:
                 nodes.append(str(task))
-
-=======
-            if hasattr(task, 'id'):
-                nodes.append(task.id)
-            elif hasattr(task, 'task_id'):
-                nodes.append(task.task_id)
-            else:
-                nodes.append(str(task))
-        
->>>>>>> 61c04dcd
         edges = []
 
         # Simple dependency logic: sequential execution by default
         if len(tasks) > 1:
-<<<<<<< HEAD
             first_id = tasks[0].id if hasattr(tasks[0], "id") else tasks[0].task_id
             second_id = tasks[1].id if hasattr(tasks[1], "id") else tasks[1].task_id
-=======
-            first_id = tasks[0].id if hasattr(tasks[0], 'id') else tasks[0].task_id
-            second_id = tasks[1].id if hasattr(tasks[1], 'id') else tasks[1].task_id
->>>>>>> 61c04dcd
             edges.append((first_id, second_id))
 
         # Calculate critical path (simplified)
