--- conflicted
+++ resolved
@@ -3,11 +3,7 @@
 import secrets
 from typing import Any, Dict, List, Optional
 
-<<<<<<< HEAD
-from pydantic import Field, validator
-=======
 from pydantic import Field
->>>>>>> 4390ccec
 from pydantic_settings import BaseSettings, SettingsConfigDict
 
 
