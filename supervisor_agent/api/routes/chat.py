--- conflicted
+++ resolved
@@ -7,11 +7,7 @@
 from fastapi.responses import StreamingResponse
 from sqlalchemy.orm import Session
 
-<<<<<<< HEAD
 from supervisor_agent.ai.manager import AIManager, AIManagerConfig, ProviderConfig, RequestContext
-=======
-from supervisor_agent.ai.manager import AIManager
->>>>>>> 767f5b73
 from supervisor_agent.api.websocket import notify_chat_update
 from supervisor_agent.db import crud, schemas
 from supervisor_agent.db.database import get_db
@@ -507,10 +503,6 @@
     """
     try:
         # Import AI components
-<<<<<<< HEAD
-=======
-        from supervisor_agent.ai.manager import RequestContext
->>>>>>> 767f5b73
         from supervisor_agent.ai.providers import AIMessage, ModelCapability
 
         # Get recent messages for context
